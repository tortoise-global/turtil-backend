# name: CI/CD Pipeline with Docker Deployment

# on:
#   push:
#     branches:
#       - main
#       - dev
#   pull_request:
#     branches:
#       - main
#       - dev

# jobs:
#   deploy:
#     runs-on: ubuntu-latest
#     environment: ${{ github.ref_name == 'main' && 'production' || 'development' }}

#     steps:
#       # Checkout code
#       - name: Checkout code
#         uses: actions/checkout@v4

#       # Create .env file from environment secrets
#       - name: Create .env file
#         run: |
#           cat > .env << EOF
#           DATABASE_URL=${{ secrets.DATABASE_URL }}
#           SECRET_KEY=${{ secrets.SECRET_KEY }}
#           ALGORITHM=HS256
#           ACCESS_TOKEN_EXPIRE_MINUTES=30
#           PROJECT_NAME=Turtil Backend
#           VERSION=1.0.0
#           ENVIRONMENT=${{ github.ref_name == 'main' && 'production' || 'development' }}
#           DEBUG=${{ github.ref_name == 'main' && 'false' || 'true' }}
#           LOG_LEVEL=INFO
#           CORS_ORIGINS=["http://localhost:3000", "http://localhost:8080"]
#           ALLOWED_HOSTS=["localhost", "127.0.0.1", "0.0.0.0"]
#           RATE_LIMIT_CALLS=100
#           RATE_LIMIT_PERIOD=60
#           OTP_SECRET=123456
#           OTP_EXPIRY_MINUTES=5
#           AWS_ACCESS_KEY_ID=${{ secrets.AWS_ACCESS_KEY_ID }}
#           AWS_SECRET_ACCESS_KEY=${{ secrets.AWS_SECRET_ACCESS_KEY }}
#           AWS_REGION=${{ secrets.AWS_REGION }}
#           S3_BUCKET_NAME=${{ secrets.S3_BUCKET_NAME }}
#           UPSTASH_REDIS_URL=${{ secrets.UPSTASH_REDIS_URL }}
#           UPSTASH_REDIS_TOKEN=${{ secrets.UPSTASH_REDIS_TOKEN }}
#           REDIS_USER_CACHE_TTL=300
#           REDIS_BLACKLIST_TTL=86400
#           GMAIL_EMAIL=${{ secrets.GMAIL_EMAIL }}
#           GMAIL_APP_PASSWORD=${{ secrets.GMAIL_APP_PASSWORD }}
#           EOF

#       # Set up Terraform
#       - name: Setup Terraform
#         uses: hashicorp/setup-terraform@v3
#         with:
#           terraform_version: 1.5.0

#       - name: Terraform Init
#         working-directory: ./terraform-files
#         run: terraform init
#         env:
#           AWS_ACCESS_KEY_ID: ${{ secrets.AWS_ACCESS_KEY_ID }}
#           AWS_SECRET_ACCESS_KEY: ${{ secrets.AWS_SECRET_ACCESS_KEY }}
#           AWS_REGION: ${{ secrets.AWS_REGION }}

#       - name: Select Terraform Workspace
#         working-directory: ./terraform-files
#         run: |
#           terraform workspace select dev || terraform workspace new dev
#         env:
#           AWS_ACCESS_KEY_ID: ${{ secrets.AWS_ACCESS_KEY_ID }}
#           AWS_SECRET_ACCESS_KEY: ${{ secrets.AWS_SECRET_ACCESS_KEY }}
#           AWS_REGION: ${{ secrets.AWS_REGION }}

#       - name: Terraform Plan
#         working-directory: ./terraform-files
#         run: terraform plan -out=tfplan
#         env:
#           AWS_ACCESS_KEY_ID: ${{ secrets.AWS_ACCESS_KEY_ID }}
#           AWS_SECRET_ACCESS_KEY: ${{ secrets.AWS_SECRET_ACCESS_KEY }}
#           AWS_REGION: ${{ secrets.AWS_REGION }}

#       - name: Terraform Apply
#         if: github.event_name == 'push'
#         working-directory: ./terraform-files
#         run: terraform apply -auto-approve tfplan
#         env:
#           AWS_ACCESS_KEY_ID: ${{ secrets.AWS_ACCESS_KEY_ID }}
#           AWS_SECRET_ACCESS_KEY: ${{ secrets.AWS_SECRET_ACCESS_KEY }}
#           AWS_REGION: ${{ secrets.AWS_REGION }}

#       # Docker build and deploy
#       - name: Set up QEMU
#         uses: docker/setup-qemu-action@v3

#       - name: Configure AWS credentials
#         uses: aws-actions/configure-aws-credentials@v4
#         with:
#           aws-access-key-id: ${{ secrets.AWS_ACCESS_KEY_ID }}
#           aws-secret-access-key: ${{ secrets.AWS_SECRET_ACCESS_KEY }}
#           aws-region: ${{ secrets.AWS_REGION }}

#       - name: Login to ECR
#         run: |
#           aws ecr get-login-password --region ${{ secrets.AWS_REGION }} \
#             | docker login --username AWS --password-stdin 033464272864.dkr.ecr.${{ secrets.AWS_REGION }}.amazonaws.com

#       - name: Build Docker Image
#         run: |
#           docker build --platform linux/arm64 -t dev-cms-api-repo .

#       - name: Tag Docker Image
#         run: |
#           docker tag dev-cms-api-repo:latest 033464272864.dkr.ecr.${{ secrets.AWS_REGION }}.amazonaws.com/dev-cms-api-repo:latest

#       - name: Push Docker Image to ECR
#         run: |
#           docker push 033464272864.dkr.ecr.${{ secrets.AWS_REGION }}.amazonaws.com/dev-cms-api-repo:latest

#       # Zero-downtime ASG refresh
#       - name: Refresh ASG Instances
#         if: github.ref_name == 'main' || github.ref_name == 'dev'
#         working-directory: ./terraform-files
#         run: |
#           ASG_NAME=$(terraform output -raw asg_name)

#           while true; do
#             STATUS=$(aws autoscaling describe-instance-refreshes \
#               --auto-scaling-group-name "$ASG_NAME" \
#               --region ${{ secrets.AWS_REGION }} \
#               --query 'InstanceRefreshes[?Status==`InProgress`].Status' \
#               --output text)
#             if [ -z "$STATUS" ]; then
#               echo "No instance refresh in progress. Proceeding..."
#               break
#             fi
#             echo "Instance refresh in progress. Waiting..."
#             sleep 50
#           done

#           aws autoscaling start-instance-refresh \
#             --auto-scaling-group-name "$ASG_NAME" \
#             --region ${{ secrets.AWS_REGION }} \
#             --strategy Rolling \
#             --preferences "MinHealthyPercentage=100,InstanceWarmup=300"

#       # # Deploy .env to running server instances
#       # - name: Deploy .env to server instances
#       #   if: github.ref_name == 'main' || github.ref_name == 'dev'
#       #   working-directory: ./terraform-files
#       #   run: |
#       #     # Get ASG instance IDs
#       #     ASG_NAME=$(terraform output -raw asg_name)
#       #     INSTANCE_IDS=$(aws autoscaling describe-auto-scaling-groups \
#       #       --auto-scaling-group-names "$ASG_NAME" \
#       #       --region ${{ secrets.AWS_REGION }} \
#       #       --query 'AutoScalingGroups[0].Instances[?LifecycleState==`InService`].InstanceId' \
#       #       --output text)
          
#       #     # Set environment values based on branch
#       #     if [ "${{ github.ref_name }}" == "main" ]; then
#       #       ENV_VALUE="production"
#       #       DEBUG_VALUE="false"
#       #     else
#       #       ENV_VALUE="development"
#       #       DEBUG_VALUE="true"
#       #     fi
          
#       #     # Create .env content
#       #     ENV_CONTENT="DATABASE_URL=${{ secrets.DATABASE_URL }}
#       #     SECRET_KEY=${{ secrets.SECRET_KEY }}
#       #     ALGORITHM=HS256
#       #     ACCESS_TOKEN_EXPIRE_MINUTES=30
#       #     PROJECT_NAME=Turtil Backend
#       #     VERSION=1.0.0
#       #     ENVIRONMENT=$ENV_VALUE
#       #     DEBUG=$DEBUG_VALUE
#       #     LOG_LEVEL=INFO
#       #     CORS_ORIGINS=${{ secrets.CORS_ORIGINS }}
#       #     ALLOWED_HOSTS=${{ secrets.ALLOWED_HOSTS }}
#       #     RATE_LIMIT_CALLS=100
#       #     RATE_LIMIT_PERIOD=60
#       #     OTP_SECRET=123456
#       #     OTP_EXPIRY_MINUTES=5
#       #     AWS_ACCESS_KEY_ID=${{ secrets.AWS_ACCESS_KEY_ID }}
#       #     AWS_SECRET_ACCESS_KEY=${{ secrets.AWS_SECRET_ACCESS_KEY }}
#       #     AWS_REGION=${{ secrets.AWS_REGION }}
#       #     S3_BUCKET_NAME=${{ secrets.S3_BUCKET_NAME }}
#       #     UPSTASH_REDIS_URL=${{ secrets.UPSTASH_REDIS_URL }}
#       #     UPSTASH_REDIS_TOKEN=${{ secrets.UPSTASH_REDIS_TOKEN }}
#       #     REDIS_USER_CACHE_TTL=300
#       #     REDIS_BLACKLIST_TTL=86400
#       #     GMAIL_EMAIL=${{ secrets.GMAIL_EMAIL }}
#       #     GMAIL_APP_PASSWORD=${{ secrets.GMAIL_APP_PASSWORD }}"
          
#       #     # Deploy to each running instance
#       #     for INSTANCE_ID in $INSTANCE_IDS; do
#       #       echo "Deploying to instance: $INSTANCE_ID"
            
#       #       # Create .env file on server
#       #       aws ssm send-command \
#       #         --instance-ids "$INSTANCE_ID" \
#       #         --region ${{ secrets.AWS_REGION }} \
#       #         --document-name "AWS-RunShellScript" \
#       #         --parameters "commands=[
#       #           'cd /home/ubuntu',
#       #           'cat > .env << \"ENVEOF\"',
#       #           '$ENV_CONTENT',
#       #           'ENVEOF',
#       #           'sudo chown ubuntu:ubuntu .env',
#       #           'chmod 600 .env',
#       #           'docker-compose down || true',
#       #           'docker-compose up -d'
#       #         ]"
            
#       #       echo "Deployed .env to $INSTANCE_ID"
#       #     done


name: CI/CD Pipeline with Docker Deployment and SSM Parameters

on:
  push:
    branches:
      - main
      - dev
  pull_request:
    branches:
      - main
      - dev

jobs:
  deploy:
    runs-on: ubuntu-latest
    environment: ${{ github.ref_name == 'main' && 'production' || 'development' }}

    steps:
      # Checkout code
      - name: Checkout code
        uses: actions/checkout@v4

      # Configure AWS credentials
      - name: Configure AWS credentials
        uses: aws-actions/configure-aws-credentials@v4
        with:
          aws-access-key-id: ${{ secrets.AWS_ACCESS_KEY_ID }}
          aws-secret-access-key: ${{ secrets.AWS_SECRET_ACCESS_KEY }}
          aws-region: ${{ secrets.AWS_REGION }}

      # Store parameters in AWS SSM Parameter Store
      - name: Store Parameters in SSM
        run: |
          # Define environment prefix
          ENV_PREFIX="/dev"
          if [ "${{ github.ref_name }}" == "main" ]; then
            ENV_PREFIX="/prod"
          fi

          # Store parameters with appropriate type
          aws ssm put-parameter \
            --name "$ENV_PREFIX/DATABASE_URL" \
            --value "${{ secrets.DATABASE_URL }}" \
            --type SecureString \
            --overwrite \
            --region ${{ secrets.AWS_REGION }}

          aws ssm put-parameter \
            --name "$ENV_PREFIX/SECRET_KEY" \
            --value "${{ secrets.SECRET_KEY }}" \
            --type SecureString \
            --overwrite \
            --region ${{ secrets.AWS_REGION }}

          aws ssm put-parameter \
            --name "$ENV_PREFIX/AWS_ACCESS_KEY_ID" \
            --value "${{ secrets.AWS_ACCESS_KEY_ID }}" \
            --type SecureString \
            --overwrite \
            --region ${{ secrets.AWS_REGION }}

          aws ssm put-parameter \
            --name "$ENV_PREFIX/AWS_SECRET_ACCESS_KEY" \
            --value "${{ secrets.AWS_SECRET_ACCESS_KEY }}" \
            --type SecureString \
            --overwrite \
            --region ${{ secrets.AWS_REGION }}

          aws ssm put-parameter \
            --name "$ENV_PREFIX/S3_BUCKET_NAME" \
            --value "${{ secrets.S3_BUCKET_NAME }}" \
            --type String \
            --overwrite \
            --region ${{ secrets.AWS_REGION }}

          aws ssm put-parameter \
            --name "$ENV_PREFIX/UPSTASH_REDIS_URL" \
            --value "${{ secrets.UPSTASH_REDIS_URL }}" \
            --type SecureString \
            --overwrite \
            --region ${{ secrets.AWS_REGION }}

          aws ssm put-parameter \
            --name "$ENV_PREFIX/UPSTASH_REDIS_TOKEN" \
            --value "${{ secrets.UPSTASH_REDIS_TOKEN }}" \
            --type SecureString \
            --overwrite \
            --region ${{ secrets.AWS_REGION }}

          aws ssm put-parameter \
            --name "$ENV_PREFIX/GMAIL_EMAIL" \
            --value "${{ secrets.GMAIL_EMAIL }}" \
            --type String \
            --overwrite \
            --region ${{ secrets.AWS_REGION }}

          aws ssm put-parameter \
            --name "$ENV_PREFIX/GMAIL_APP_PASSWORD" \
            --value "${{ secrets.GMAIL_APP_PASSWORD }}" \
            --type SecureString \
            --overwrite \
            --region ${{ secrets.AWS_REGION }}

      # Create .env file from environment secrets
      - name: Create .env file
        run: |
          cat > .env << EOF
          DATABASE_URL=${{ secrets.DATABASE_URL }}
          SECRET_KEY=${{ secrets.SECRET_KEY }}
          ALGORITHM=${{ secrets.ALGORITHM }}
          ACCESS_TOKEN_EXPIRE_MINUTES=${{ secrets.ACCESS_TOKEN_EXPIRE_MINUTES }}
          PROJECT_NAME=${{ secrets.PROJECT_NAME }}
          VERSION=${{ secrets.VERSION }}
          ENVIRONMENT=${{ github.ref_name == 'main' && 'production' || 'development' }}
          DEBUG=${{ github.ref_name == 'main' && 'false' || 'true' }}
          LOG_LEVEL=${{ secrets.LOG_LEVEL }}
          CORS_ORIGINS=["http://localhost:3000", "http://localhost:8080"]
          ALLOWED_HOSTS=["localhost", "127.0.0.1", "0.0.0.0"]
          RATE_LIMIT_CALLS=${{ secrets.RATE_LIMIT_CALLS }}
          RATE_LIMIT_PERIOD=${{ secrets.RATE_LIMIT_PERIOD }}
          OTP_SECRET=${{ secrets.OTP_SECRET }}
          OTP_EXPIRY_MINUTES=${{ secrets.OTP_EXPIRY_MINUTES }}
          AWS_ACCESS_KEY_ID=${{ secrets.AWS_ACCESS_KEY_ID }}
          AWS_SECRET_ACCESS_KEY=${{ secrets.AWS_SECRET_ACCESS_KEY }}
          AWS_REGION=${{ secrets.AWS_REGION }}
          S3_BUCKET_NAME=${{ secrets.S3_BUCKET_NAME }}
          UPSTASH_REDIS_URL=${{ secrets.UPSTASH_REDIS_URL }}
          UPSTASH_REDIS_TOKEN=${{ secrets.UPSTASH_REDIS_TOKEN }}
          REDIS_USER_CACHE_TTL=${{ secrets.REDIS_USER_CACHE_TTL }}
          REDIS_BLACKLIST_TTL=${{ secrets.REDIS_BLACKLIST_TTL }}
          GMAIL_EMAIL=${{ secrets.GMAIL_EMAIL }}
          GMAIL_APP_PASSWORD=${{ secrets.GMAIL_APP_PASSWORD }}
          EOF

      # Set up Terraform
      - name: Setup Terraform
        uses: hashicorp/setup-terraform@v3
        with:
          terraform_version: 1.5.0

      - name: Terraform Init
        working-directory: ./terraform-files
        run: terraform init
        env:
          AWS_ACCESS_KEY_ID: ${{ secrets.AWS_ACCESS_KEY_ID }}
          AWS_SECRET_ACCESS_KEY: ${{ secrets.AWS_SECRET_ACCESS_KEY }}
          AWS_REGION: ${{ secrets.AWS_REGION }}

      - name: Select Terraform Workspace
        working-directory: ./terraform-files
        run: |
          terraform workspace select dev || terraform workspace new dev
        env:
          AWS_ACCESS_KEY_ID: ${{ secrets.AWS_ACCESS_KEY_ID }}
          AWS_SECRET_ACCESS_KEY: ${{ secrets.AWS_SECRET_ACCESS_KEY }}
          AWS_REGION: ${{ secrets.AWS_REGION }}

      - name: Terraform Plan
        working-directory: ./terraform-files
        run: terraform plan -out=tfplan
        env:
          AWS_ACCESS_KEY_ID: ${{ secrets.AWS_ACCESS_KEY_ID }}
          AWS_SECRET_ACCESS_KEY: ${{ secrets.AWS_SECRET_ACCESS_KEY }}
          AWS_REGION: ${{ secrets.AWS_REGION }}
<<<<<<< HEAD
          # TF_VAR_app_database_url: ${{ secrets.DATABASE_URL }}
          # TF_VAR_app_secret_key: ${{ secrets.SECRET_KEY }}
          # TF_VAR_app_aws_access_key_id: ${{ secrets.AWS_ACCESS_KEY_ID }}
          # TF_VAR_app_aws_secret_access_key: ${{ secrets.AWS_SECRET_ACCESS_KEY }}
          # TF_VAR_app_s3_bucket_name: ${{ secrets.S3_BUCKET_NAME }}
          # TF_VAR_app_upstash_redis_url: ${{ secrets.UPSTASH_REDIS_URL }}
          # TF_VAR_app_upstash_redis_token: ${{ secrets.UPSTASH_REDIS_TOKEN }}
          # TF_VAR_app_gmail_email: ${{ secrets.GMAIL_EMAIL }}
          # TF_VAR_app_gmail_app_password: ${{ secrets.GMAIL_APP_PASSWORD }}
=======
          TF_VAR_app_database_url: ${{ secrets.DATABASE_URL }}
          TF_VAR_app_secret_key: ${{ secrets.SECRET_KEY }}
          TF_VAR_app_algorithm: ${{ secrets.ALGORITHM }}
          TF_VAR_app_access_token_expire_minutes: ${{ secrets.ACCESS_TOKEN_EXPIRE_MINUTES }}
          TF_VAR_app_project_name: ${{ secrets.PROJECT_NAME }}
          TF_VAR_app_version: ${{ secrets.VERSION }}
          TF_VAR_app_log_level: ${{ secrets.LOG_LEVEL }}
          TF_VAR_app_rate_limit_calls: ${{ secrets.RATE_LIMIT_CALLS }}
          TF_VAR_app_rate_limit_period: ${{ secrets.RATE_LIMIT_PERIOD }}
          TF_VAR_app_otp_secret: ${{ secrets.OTP_SECRET }}
          TF_VAR_app_otp_expiry_minutes: ${{ secrets.OTP_EXPIRY_MINUTES }}
          TF_VAR_app_redis_user_cache_ttl: ${{ secrets.REDIS_USER_CACHE_TTL }}
          TF_VAR_app_redis_blacklist_ttl: ${{ secrets.REDIS_BLACKLIST_TTL }}
          TF_VAR_app_aws_access_key_id: ${{ secrets.AWS_ACCESS_KEY_ID }}
          TF_VAR_app_aws_secret_access_key: ${{ secrets.AWS_SECRET_ACCESS_KEY }}
          TF_VAR_app_s3_bucket_name: ${{ secrets.S3_BUCKET_NAME }}
          TF_VAR_app_upstash_redis_url: ${{ secrets.UPSTASH_REDIS_URL }}
          TF_VAR_app_upstash_redis_token: ${{ secrets.UPSTASH_REDIS_TOKEN }}
          TF_VAR_app_gmail_email: ${{ secrets.GMAIL_EMAIL }}
          TF_VAR_app_gmail_app_password: ${{ secrets.GMAIL_APP_PASSWORD }}
>>>>>>> fd9114e6

      - name: Terraform Apply
        if: github.event_name == 'push'
        working-directory: ./terraform-files
        run: terraform apply -auto-approve tfplan
        env:
          AWS_ACCESS_KEY_ID: ${{ secrets.AWS_ACCESS_KEY_ID }}
          AWS_SECRET_ACCESS_KEY: ${{ secrets.AWS_SECRET_ACCESS_KEY }}
          AWS_REGION: ${{ secrets.AWS_REGION }}
<<<<<<< HEAD
        #   TF_VAR_app_database_url: ${{ secrets.DATABASE_URL }}
        #   TF_VAR_app_secret_key: ${{ secrets.SECRET_KEY }}
        #   TF_VAR_app_aws_access_key_id: ${{ secrets.AWS_ACCESS_KEY_ID }}
        #   TF_VAR_app_aws_secret_access_key: ${{ secrets.AWS_SECRET_ACCESS_KEY }}
        #   TF_VAR_app_s3_bucket_name: ${{ secrets.S3_BUCKET_NAME }}
        #   TF_VAR_app_upstash_redis_url: ${{ secrets.UPSTASH_REDIS_URL }}
        #   TF_VAR_app_upstash_redis_token: ${{ secrets.UPSTASH_REDIS_TOKEN }}
        #   TF_VAR_app_gmail_email: ${{ secrets.GMAIL_EMAIL }}
        #   TF_VAR_app_gmail_app_password: ${{ secrets.GMAIL_APP_PASSWORD }}
=======
          TF_VAR_app_database_url: ${{ secrets.DATABASE_URL }}
          TF_VAR_app_secret_key: ${{ secrets.SECRET_KEY }}
          TF_VAR_app_algorithm: ${{ secrets.ALGORITHM }}
          TF_VAR_app_access_token_expire_minutes: ${{ secrets.ACCESS_TOKEN_EXPIRE_MINUTES }}
          TF_VAR_app_project_name: ${{ secrets.PROJECT_NAME }}
          TF_VAR_app_version: ${{ secrets.VERSION }}
          TF_VAR_app_log_level: ${{ secrets.LOG_LEVEL }}
          TF_VAR_app_rate_limit_calls: ${{ secrets.RATE_LIMIT_CALLS }}
          TF_VAR_app_rate_limit_period: ${{ secrets.RATE_LIMIT_PERIOD }}
          TF_VAR_app_otp_secret: ${{ secrets.OTP_SECRET }}
          TF_VAR_app_otp_expiry_minutes: ${{ secrets.OTP_EXPIRY_MINUTES }}
          TF_VAR_app_redis_user_cache_ttl: ${{ secrets.REDIS_USER_CACHE_TTL }}
          TF_VAR_app_redis_blacklist_ttl: ${{ secrets.REDIS_BLACKLIST_TTL }}
          TF_VAR_app_aws_access_key_id: ${{ secrets.AWS_ACCESS_KEY_ID }}
          TF_VAR_app_aws_secret_access_key: ${{ secrets.AWS_SECRET_ACCESS_KEY }}
          TF_VAR_app_s3_bucket_name: ${{ secrets.S3_BUCKET_NAME }}
          TF_VAR_app_upstash_redis_url: ${{ secrets.UPSTASH_REDIS_URL }}
          TF_VAR_app_upstash_redis_token: ${{ secrets.UPSTASH_REDIS_TOKEN }}
          TF_VAR_app_gmail_email: ${{ secrets.GMAIL_EMAIL }}
          TF_VAR_app_gmail_app_password: ${{ secrets.GMAIL_APP_PASSWORD }}
>>>>>>> fd9114e6

      # Docker build and deploy
      - name: Set up QEMU
        uses: docker/setup-qemu-action@v3

      - name: Login to ECR
        run: |
          aws ecr get-login-password --region ${{ secrets.AWS_REGION }} \
            | docker login --username AWS --password-stdin 033464272864.dkr.ecr.${{ secrets.AWS_REGION }}.amazonaws.com

      - name: Build Docker Image
        run: |
          docker build --platform linux/arm64 -t dev-cms-api-repo .

      - name: Tag Docker Image
        run: |
          docker tag dev-cms-api-repo:latest 033464272864.dkr.ecr.${{ secrets.AWS_REGION }}.amazonaws.com/dev-cms-api-repo:latest

      - name: Push Docker Image to ECR
        run: |
          docker push 033464272864.dkr.ecr.${{ secrets.AWS_REGION }}.amazonaws.com/dev-cms-api-repo:latest

      # Zero-downtime ASG refresh
      - name: Refresh ASG Instances
        if: github.ref_name == 'main' || github.ref_name == 'dev'
        working-directory: ./terraform-files
        run: |
          ASG_NAME=$(terraform output -raw asg_name)

          while true; do
            STATUS=$(aws autoscaling describe-instance-refreshes \
              --auto-scaling-group-name "$ASG_NAME" \
              --region ${{ secrets.AWS_REGION }} \
              --query 'InstanceRefreshes[?Status==`InProgress`].Status' \
              --output text)
            if [ -z "$STATUS" ]; then
              echo "No instance refresh in progress. Proceeding..."
              break
            fi
            echo "Instance refresh in progress. Waiting..."
            sleep 50
          done

          aws autoscaling start-instance-refresh \
            --auto-scaling-group-name "$ASG_NAME" \
            --region ${{ secrets.AWS_REGION }} \
            --strategy Rolling \
            --preferences "MinHealthyPercentage=100,InstanceWarmup=300"

      # # Deploy .env to running server instances
      # - name: Deploy .env to server instances
      #   if: github.ref_name == 'main' || github.ref_name == 'dev'
      #   working-directory: ./terraform-files
      #   run: |
      #     # Get ASG instance IDs
      #     ASG_NAME=$(terraform output -raw asg_name)
      #     INSTANCE_IDS=$(aws autoscaling describe-auto-scaling-groups \
      #       --auto-scaling-group-names "$ASG_NAME" \
      #       --region ${{ secrets.AWS_REGION }} \
      #       --query 'AutoScalingGroups[0].Instances[?LifecycleState==`InService`].InstanceId' \
      #       --output text)
          
      #     # Set environment values based on branch
      #     if [ "${{ github.ref_name }}" == "main" ]; then
      #       ENV_VALUE="production"
      #       DEBUG_VALUE="false"
      #     else
      #       ENV_VALUE="development"
      #       DEBUG_VALUE="true"
      #     fi
          
      #     # Create .env content
      #     ENV_CONTENT="DATABASE_URL=${{ secrets.DATABASE_URL }}
      #     SECRET_KEY=${{ secrets.SECRET_KEY }}
      #     ALGORITHM=HS256
      #     ACCESS_TOKEN_EXPIRE_MINUTES=30
      #     PROJECT_NAME=Turtil Backend
      #     VERSION=1.0.0
      #     ENVIRONMENT=$ENV_VALUE
      #     DEBUG=$DEBUG_VALUE
      #     LOG_LEVEL=INFO
      #     CORS_ORIGINS=${{ secrets.CORS_ORIGINS }}
      #     ALLOWED_HOSTS=${{ secrets.ALLOWED_HOSTS }}
      #     RATE_LIMIT_CALLS=100
      #     RATE_LIMIT_PERIOD=60
      #     OTP_SECRET=123456
      #     OTP_EXPIRY_MINUTES=5
      #     AWS_ACCESS_KEY_ID=${{ secrets.AWS_ACCESS_KEY_ID }}
      #     AWS_SECRET_ACCESS_KEY=${{ secrets.AWS_SECRET_ACCESS_KEY }}
      #     AWS_REGION=${{ secrets.AWS_REGION }}
      #     S3_BUCKET_NAME=${{ secrets.S3_BUCKET_NAME }}
      #     UPSTASH_REDIS_URL=${{ secrets.UPSTASH_REDIS_URL }}
      #     UPSTASH_REDIS_TOKEN=${{ secrets.UPSTASH_REDIS_TOKEN }}
      #     REDIS_USER_CACHE_TTL=300
      #     REDIS_BLACKLIST_TTL=86400
      #     GMAIL_EMAIL=${{ secrets.GMAIL_EMAIL }}
      #     GMAIL_APP_PASSWORD=${{ secrets.GMAIL_APP_PASSWORD }}"
          
      #     # Deploy to each running instance
      #     for INSTANCE_ID in $INSTANCE_IDS; do
      #       echo "Deploying to instance: $INSTANCE_ID"
            
      #       # Create .env file on server
      #       aws ssm send-command \
      #         --instance-ids "$INSTANCE_ID" \
      #         --region ${{ secrets.AWS_REGION }} \
      #         --document-name "AWS-RunShellScript" \
      #         --parameters "commands=[
      #           'cd /home/ubuntu',
      #           'cat > .env << \"ENVEOF\"',
      #           '$ENV_CONTENT',
      #           'ENVEOF',
      #           'sudo chown ubuntu:ubuntu .env',
      #           'chmod 600 .env',
      #           'docker-compose down || true',
      #           'docker-compose up -d'
      #         ]"
            
      #       echo "Deployed .env to $INSTANCE_ID"
      #     done<|MERGE_RESOLUTION|>--- conflicted
+++ resolved
@@ -383,17 +383,6 @@
           AWS_ACCESS_KEY_ID: ${{ secrets.AWS_ACCESS_KEY_ID }}
           AWS_SECRET_ACCESS_KEY: ${{ secrets.AWS_SECRET_ACCESS_KEY }}
           AWS_REGION: ${{ secrets.AWS_REGION }}
-<<<<<<< HEAD
-          # TF_VAR_app_database_url: ${{ secrets.DATABASE_URL }}
-          # TF_VAR_app_secret_key: ${{ secrets.SECRET_KEY }}
-          # TF_VAR_app_aws_access_key_id: ${{ secrets.AWS_ACCESS_KEY_ID }}
-          # TF_VAR_app_aws_secret_access_key: ${{ secrets.AWS_SECRET_ACCESS_KEY }}
-          # TF_VAR_app_s3_bucket_name: ${{ secrets.S3_BUCKET_NAME }}
-          # TF_VAR_app_upstash_redis_url: ${{ secrets.UPSTASH_REDIS_URL }}
-          # TF_VAR_app_upstash_redis_token: ${{ secrets.UPSTASH_REDIS_TOKEN }}
-          # TF_VAR_app_gmail_email: ${{ secrets.GMAIL_EMAIL }}
-          # TF_VAR_app_gmail_app_password: ${{ secrets.GMAIL_APP_PASSWORD }}
-=======
           TF_VAR_app_database_url: ${{ secrets.DATABASE_URL }}
           TF_VAR_app_secret_key: ${{ secrets.SECRET_KEY }}
           TF_VAR_app_algorithm: ${{ secrets.ALGORITHM }}
@@ -414,7 +403,6 @@
           TF_VAR_app_upstash_redis_token: ${{ secrets.UPSTASH_REDIS_TOKEN }}
           TF_VAR_app_gmail_email: ${{ secrets.GMAIL_EMAIL }}
           TF_VAR_app_gmail_app_password: ${{ secrets.GMAIL_APP_PASSWORD }}
->>>>>>> fd9114e6
 
       - name: Terraform Apply
         if: github.event_name == 'push'
@@ -424,17 +412,6 @@
           AWS_ACCESS_KEY_ID: ${{ secrets.AWS_ACCESS_KEY_ID }}
           AWS_SECRET_ACCESS_KEY: ${{ secrets.AWS_SECRET_ACCESS_KEY }}
           AWS_REGION: ${{ secrets.AWS_REGION }}
-<<<<<<< HEAD
-        #   TF_VAR_app_database_url: ${{ secrets.DATABASE_URL }}
-        #   TF_VAR_app_secret_key: ${{ secrets.SECRET_KEY }}
-        #   TF_VAR_app_aws_access_key_id: ${{ secrets.AWS_ACCESS_KEY_ID }}
-        #   TF_VAR_app_aws_secret_access_key: ${{ secrets.AWS_SECRET_ACCESS_KEY }}
-        #   TF_VAR_app_s3_bucket_name: ${{ secrets.S3_BUCKET_NAME }}
-        #   TF_VAR_app_upstash_redis_url: ${{ secrets.UPSTASH_REDIS_URL }}
-        #   TF_VAR_app_upstash_redis_token: ${{ secrets.UPSTASH_REDIS_TOKEN }}
-        #   TF_VAR_app_gmail_email: ${{ secrets.GMAIL_EMAIL }}
-        #   TF_VAR_app_gmail_app_password: ${{ secrets.GMAIL_APP_PASSWORD }}
-=======
           TF_VAR_app_database_url: ${{ secrets.DATABASE_URL }}
           TF_VAR_app_secret_key: ${{ secrets.SECRET_KEY }}
           TF_VAR_app_algorithm: ${{ secrets.ALGORITHM }}
@@ -455,7 +432,6 @@
           TF_VAR_app_upstash_redis_token: ${{ secrets.UPSTASH_REDIS_TOKEN }}
           TF_VAR_app_gmail_email: ${{ secrets.GMAIL_EMAIL }}
           TF_VAR_app_gmail_app_password: ${{ secrets.GMAIL_APP_PASSWORD }}
->>>>>>> fd9114e6
 
       # Docker build and deploy
       - name: Set up QEMU
