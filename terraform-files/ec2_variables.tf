--- conflicted
+++ resolved
@@ -169,7 +169,6 @@
   }
 }
 
-<<<<<<< HEAD
 
 
 variable "ec2_user_data" {
@@ -320,8 +319,6 @@
   }
 }
 
-=======
->>>>>>> 07a352bb
 variable "ec2_env_tags" {
   type = map(string)
   default = {
