variable "ec2_instance_name" {
  type = map(map(string))
  default = {
    "dev" = {
      "example_instance"  = "cms-ubuntu-ec2",
      "example_instance2" = "cms-ubuntu-ec2-2"
    },
    "test" = {
      "example_instance"  = "test-ubuntu-ec2",
      "example_instance2" = "test-ubuntu-ec2-2"
    },
    "prod" = {
      "example_instance"  = "prod-ubuntu-ec2",
      "example_instance2" = "prod-ubuntu-ec2-2"
    }
  }
}

variable "ec2_architecture" {
  type = map(string)
  default = {
    "dev"  = "arm64" # x86
    "test" = "arm64" # x86
    "prod" = "arm64" # ARM (Graviton)
  }
}

variable "ec2_instance_type" {
  type = map(string)
  default = {
    "dev"  = "t4g.medium" # x86
    "test" = "t4g.medium" # x86
    "prod" = "t4g.medium" # ARM
  }
}

variable "ec2_key_name" {
  type = map(string)
  default = {
    "dev"  = "the_test_key_pair"
    "test" = "the_test_key_pair"
    "prod" = "the_test_key_pair"
  }
}

variable "ec2_availability_zone" {
  type = map(string)
  default = {
    "dev"  = "ap-south-1a"
    "test" = "ap-south-1a"
    "prod" = "ap-south-1a"
  }
}

variable "ec2_ami_owner" {
  type = map(string)
  default = {
    "dev"  = "099720109477" # Canonical for Ubuntu
    "test" = "099720109477"
    "prod" = "099720109477"
  }
}

variable "ec2_ami_name_filter" {
  type = map(string)
  default = {
    "dev"  = "ubuntu/images/hvm-ssd/ubuntu-jammy-22.04-arm64-*"
    "test" = "ubuntu/images/hvm-ssd/ubuntu-jammy-22.04-arm64-*"
    "prod" = "ubuntu/images/hvm-ssd/ubuntu-jammy-22.04-arm64-*"
  }
}

variable "ec2_root_block_device_size" {


  type = map(number)
  default = {
    "dev"  = 8
    "test" = 8
    "prod" = 20 # Larger disk for prod
  }
}

variable "ec2_ingress_rules" {
  type = map(list(object({
    description = string
    from_port   = number
    to_port     = number
    protocol    = string
    cidr_block  = string
  })))
  default = {
    "dev" = [
      {
        description = "SSH from anywhere"
        from_port   = 22
        to_port     = 22
        protocol    = "tcp"
        cidr_block  = "0.0.0.0/0"
      },
      {
        description = "HTTP from anywhere"
        from_port   = 80
        to_port     = 80
        protocol    = "tcp"
        cidr_block  = "0.0.0.0/0"
      },
      {
        description = "FastAPI port 8000"
        from_port   = 8000
        to_port     = 8000
        protocol    = "tcp"
        cidr_block  = "0.0.0.0/0"
      }
    ],
    "test" = [
      {
        description = "SSH from anywhere"
        from_port   = 22
        to_port     = 22
        protocol    = "tcp"
        cidr_block  = "0.0.0.0/0"
      },
      {
        description = "HTTP from anywhere"
        from_port   = 80
        to_port     = 80
        protocol    = "tcp"
        cidr_block  = "0.0.0.0/0"
      },
      {
        description = "FastAPI port 8000"
        from_port   = 8000
        to_port     = 8000
        protocol    = "tcp"
        cidr_block  = "0.0.0.0/0"
      }
    ],
    "prod" = [
      {
        description = "SSH from restricted CIDR"
        from_port   = 22
        to_port     = 22
        protocol    = "tcp"
        cidr_block  = "203.0.113.0/24" # Replace with your IP range
      },
      {
        description = "HTTP from anywhere"
        from_port   = 80
        to_port     = 80
        protocol    = "tcp"
        cidr_block  = "0.0.0.0/0"
      },
      {
        description = "FastAPI port 8000 IPv4"
        from_port   = 8000
        to_port     = 8000
        protocol    = "tcp"
        cidr_block  = "0.0.0.0/0"
      },
      {
        description = "FastAPI port 8000 IPv6"
        from_port   = 8000
        to_port     = 8000
        protocol    = "tcp"
        cidr_block  = "::/0"
      }
    ]
  }
}



variable "ec2_user_data" {
  type = map(string)
  default = {
    "dev" = <<-EOT
      #!/bin/bash
      # Install Docker from official repository
      sudo apt-get update -y
      sudo apt-get install -y apt-transport-https ca-certificates curl software-properties-common
      
      # Ensure SSM agent is running (pre-installed on Ubuntu AMI)
      sudo systemctl enable amazon-ssm-agent
      sudo systemctl start amazon-ssm-agent
      curl -fsSL https://download.docker.com/linux/ubuntu/gpg | sudo apt-key add -
      sudo add-apt-repository "deb [arch=amd64] https://download.docker.com/linux/ubuntu $(lsb_release -cs) stable"
      sudo apt-get update -y
      sudo apt-get install -y docker-ce docker-ce-cli containerd.io
      sudo systemctl start docker
      sudo usermod -aG docker ubuntu  # Ubuntu uses "ubuntu" user

      newgrp docker

      # Install aws-cli
      sudo apt install -y awscli

      # Install Amazon ECR Credential Helper
      sudo apt-get install -y amazon-ecr-credential-helper
      sudo mkdir -p /root/.docker
      sudo mkdir -p /home/ubuntu/.docker
      echo '{"credsStore": "ecr-login"}' | sudo tee /root/.docker/config.json
      echo '{"credsStore": "ecr-login"}' | sudo tee /home/ubuntu/.docker/config.json

      # Install Docker Compose
      sudo curl -L "https://github.com/docker/compose/releases/download/v2.20.0/docker-compose-$(uname -s)-$(uname -m)" -o /usr/local/bin/docker-compose
      sudo chmod +x /usr/local/bin/docker-compose

      # Install Nginx
      sudo apt-get install -y nginx
      sudo systemctl start nginx
      sudo systemctl enable nginx

      # Configure Nginx as a reverse proxy
      cat <<'EOF' | sudo tee /etc/nginx/sites-available/default
      server {
          listen 80 default_server;
          listen [::]:80 default_server;

          root /var/www/html;

          index index.html index.htm index.nginx-debian.html;

          server_name _;

          location / {
              add_header 'Access-Control-Allow-Methods' 'GET, POST, OPTIONS, PUT, DELETE'; 
              add_header 'Access-Control-Allow-Headers' 'Authorization'; 
              add_header 'Access-Control-Allow-Origins' '*'; 
              proxy_pass http://localhost:8000;
              proxy_set_header Host \$host;
              proxy_set_header X-Real-IP \$remote_addr;
              proxy_set_header X-Forwarded-For \$proxy_add_x_forwarded_for;
              proxy_set_header X-Forwarded-Proto \$scheme;
          }
      }
      EOF

      # Install jq for JSON parsing
      sudo apt-get install -y jq

      # Fetch all parameters from SSM
      SECRETS=$(aws ssm get-parameters-by-path \
      --path "/dev/" \
      --region ap-south-1 \
      --with-decryption \
      --query "Parameters[*].{Name:Name,Value:Value}")

      # Create .env file
      cat << EOF > /home/ubuntu/.env
      DATABASE_URL=$(echo "$SECRETS" | jq -r '.[] | select(.Name == "/dev/DATABASE_URL").Value')
      # SECRET_KEY=$(echo "$SECRETS" | jq -r '.[] | select(.Name == "/dev/SECRET_KEY").Value')
      # ALGORITHM=HS256
      # ACCESS_TOKEN_EXPIRE_MINUTES=30
      # PROJECT_NAME=Turtil Backend
      # VERSION=1.0.0
      # ENVIRONMENT=development
      # DEBUG=true
      # LOG_LEVEL=INFO
      # CORS_ORIGINS=["*","http://localhost:3000","http://localhost:8080"]
      # ALLOWED_HOSTS=["*","localhost","127.0.0.1","0.0.0.0"]
      # RATE_LIMIT_CALLS=100
      # RATE_LIMIT_PERIOD=60
      # OTP_SECRET=123456
      # OTP_EXPIRY_MINUTES=5
      AWS_ACCESS_KEY_ID=$(echo "$SECRETS" | jq -r '.[] | select(.Name == "/dev/AWS_ACCESS_KEY_ID").Value')
      AWS_SECRET_ACCESS_KEY=$(echo "$SECRETS" | jq -r '.[] | select(.Name == "/dev/AWS_SECRET_ACCESS_KEY").Value')
      AWS_REGION=ap-south-1
      S3_BUCKET_NAME=$(echo "$SECRETS" | jq -r '.[] | select(.Name == "/dev/S3_BUCKET_NAME").Value')
      UPSTASH_REDIS_URL=$(echo "$SECRETS" | jq -r '.[] | select(.Name == "/dev/UPSTASH_REDIS_URL").Value')
      UPSTASH_REDIS_TOKEN=$(echo "$SECRETS" | jq -r '.[] | select(.Name == "/dev/UPSTASH_REDIS_TOKEN").Value')
      REDIS_USER_CACHE_TTL=300
      REDIS_BLACKLIST_TTL=86400
      GMAIL_EMAIL=$(echo "$SECRETS" | jq -r '.[] | select(.Name == "/dev/GMAIL_EMAIL").Value')
      GMAIL_APP_PASSWORD=$(echo "$SECRETS" | jq -r '.[] | select(.Name == "/dev/GMAIL_APP_PASSWORD").Value')
      EOF

      # Set permissions
      chown ubuntu:ubuntu /home/ubuntu/.env
      chmod 600 /home/ubuntu/.env

      # Test Nginx configuration and reload
      sudo nginx -t
      sudo systemctl reload nginx

      # Pull latest image from ECR (IAM role handles authentication)
      ECR_URI="033464272864.dkr.ecr.ap-south-1.amazonaws.com"

      aws ecr get-login-password --region ap-south-1 | docker login --username AWS --password-stdin $ECR_URI

      docker pull $ECR_URI/dev-cms-api-repo:latest

      # Generate docker-compose.yml
      cat <<EOF > /home/ubuntu/docker-compose.yml
      services:
        web:
          image: $ECR_URI/dev-cms-api-repo:latest
          ports:
            - "8000:8000"
          env_file:
            - /home/ubuntu/.env
          command: ["uvicorn", "app.main:app", "--host", "0.0.0.0", "--port", "8000"]
          restart: always
          networks:
            - default

      networks:
        default:
          driver: bridge

      EOF

      # Wait for .env file to be created by GitHub Actions
      echo "Waiting for .env file from deployment..."
      
      # Start the app (will be restarted when .env is deployed)
      docker-compose -f /home/ubuntu/docker-compose.yml up -d
    EOT
  }
}

variable "ec2_env_tags" {
  type = map(string)
  default = {
    "dev"  = "dev"
    "test" = "test"
    "prod" = "prod"
  }
}

variable "asg_min_size" {
  type = map(number)
  default = {
    "dev"  = 1
    "test" = 1
    "prod" = 2
  }
}

variable "asg_max_size" {
  type = map(number)
  default = {
    "dev"  = 1
    "test" = 4
    "prod" = 8
  }
}

variable "asg_desired_capacity" {
  type = map(number)
  default = {
    "dev"  = 1
    "test" = 2
    "prod" = 4
  }
}

variable "asg_target_cpu_utilization" {
  type = map(number)
  default = {
    "dev"  = 50
    "test" = 50
    "prod" = 70
  }
}

# # Environment variables passed from GitHub Actions
# variable "app_database_url" {
#   description = "Database URL"
#   type        = string
#   sensitive   = true
# }

# variable "app_secret_key" {
#   description = "Secret key"
#   type        = string
#   sensitive   = true
# }

# variable "app_aws_access_key_id" {
#   description = "AWS Access Key ID"
#   type        = string
#   sensitive   = true
# }

# variable "app_aws_secret_access_key" {
#   description = "AWS Secret Access Key"
#   type        = string
#   sensitive   = true
# }

# variable "app_s3_bucket_name" {
#   description = "S3 bucket name"
#   type        = string
# }

# variable "app_upstash_redis_url" {
#   description = "Upstash Redis URL"
#   type        = string
#   sensitive   = true
# }

# variable "app_upstash_redis_token" {
#   description = "Upstash Redis Token"
#   type        = string
#   sensitive   = true
# }

# variable "app_gmail_email" {
#   description = "Gmail email"
#   type        = string
#   sensitive   = true
# }

<<<<<<< HEAD
# variable "app_gmail_app_password" {
#   description = "Gmail app password"
#   type        = string
#   sensitive   = true
# }
=======
variable "app_gmail_app_password" {
  description = "Gmail app password"
  type        = string
  sensitive   = true
}

variable "app_algorithm" {
  description = "JWT algorithm"
  type        = string
  default     = "HS256"
}

variable "app_access_token_expire_minutes" {
  description = "Access token expiration time in minutes"
  type        = string
  default     = "30"
}

variable "app_project_name" {
  description = "Project name"
  type        = string
  default     = "Turtil Backend"
}

variable "app_version" {
  description = "Application version"
  type        = string
  default     = "1.0.0"
}

variable "app_log_level" {
  description = "Application log level"
  type        = string
  default     = "INFO"
}

variable "app_rate_limit_calls" {
  description = "Rate limit calls per period"
  type        = string
  default     = "100"
}

variable "app_rate_limit_period" {
  description = "Rate limit period in seconds"
  type        = string
  default     = "60"
}

variable "app_otp_secret" {
  description = "OTP secret key"
  type        = string
  sensitive   = true
  default     = "123456"
}

variable "app_otp_expiry_minutes" {
  description = "OTP expiration time in minutes"
  type        = string
  default     = "5"
}

variable "app_redis_user_cache_ttl" {
  description = "Redis user cache TTL in seconds"
  type        = string
  default     = "300"
}

variable "app_redis_blacklist_ttl" {
  description = "Redis blacklist TTL in seconds"
  type        = string
  default     = "86400"
}
>>>>>>> fd9114e6
<|MERGE_RESOLUTION|>--- conflicted
+++ resolved
@@ -364,61 +364,54 @@
   }
 }
 
-# # Environment variables passed from GitHub Actions
-# variable "app_database_url" {
-#   description = "Database URL"
-#   type        = string
-#   sensitive   = true
-# }
-
-# variable "app_secret_key" {
-#   description = "Secret key"
-#   type        = string
-#   sensitive   = true
-# }
-
-# variable "app_aws_access_key_id" {
-#   description = "AWS Access Key ID"
-#   type        = string
-#   sensitive   = true
-# }
-
-# variable "app_aws_secret_access_key" {
-#   description = "AWS Secret Access Key"
-#   type        = string
-#   sensitive   = true
-# }
-
-# variable "app_s3_bucket_name" {
-#   description = "S3 bucket name"
-#   type        = string
-# }
-
-# variable "app_upstash_redis_url" {
-#   description = "Upstash Redis URL"
-#   type        = string
-#   sensitive   = true
-# }
-
-# variable "app_upstash_redis_token" {
-#   description = "Upstash Redis Token"
-#   type        = string
-#   sensitive   = true
-# }
-
-# variable "app_gmail_email" {
-#   description = "Gmail email"
-#   type        = string
-#   sensitive   = true
-# }
-
-<<<<<<< HEAD
-# variable "app_gmail_app_password" {
-#   description = "Gmail app password"
-#   type        = string
-#   sensitive   = true
-# }
-=======
+# Environment variables passed from GitHub Actions
+variable "app_database_url" {
+  description = "Database URL"
+  type        = string
+  sensitive   = true
+}
+
+variable "app_secret_key" {
+  description = "Secret key"
+  type        = string
+  sensitive   = true
+}
+
+variable "app_aws_access_key_id" {
+  description = "AWS Access Key ID"
+  type        = string
+  sensitive   = true
+}
+
+variable "app_aws_secret_access_key" {
+  description = "AWS Secret Access Key"
+  type        = string
+  sensitive   = true
+}
+
+variable "app_s3_bucket_name" {
+  description = "S3 bucket name"
+  type        = string
+}
+
+variable "app_upstash_redis_url" {
+  description = "Upstash Redis URL"
+  type        = string
+  sensitive   = true
+}
+
+variable "app_upstash_redis_token" {
+  description = "Upstash Redis Token"
+  type        = string
+  sensitive   = true
+}
+
+variable "app_gmail_email" {
+  description = "Gmail email"
+  type        = string
+  sensitive   = true
+}
+
 variable "app_gmail_app_password" {
   description = "Gmail app password"
   type        = string
@@ -490,5 +483,4 @@
   description = "Redis blacklist TTL in seconds"
   type        = string
   default     = "86400"
-}
->>>>>>> fd9114e6
+}